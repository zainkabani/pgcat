--- conflicted
+++ resolved
@@ -34,10 +34,8 @@
 hyper = { version = "0.14", features = ["full"] }
 phf = { version = "0.11.1", features = ["macros"] }
 exitcode = "1.1.2"
-<<<<<<< HEAD
 cadence = "0.29"
-=======
+
 
 [target.'cfg(not(target_env = "msvc"))'.dependencies]
-jemallocator = "0.5.0"
->>>>>>> dfa26ec6
+jemallocator = "0.5.0"