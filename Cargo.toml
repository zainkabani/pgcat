[package]
name = "pgcat"
version = "0.6.0-alpha1"
edition = "2021"

# See more keys and their definitions at https://doc.rust-lang.org/cargo/reference/manifest.html

[dependencies]
tokio = { version = "1", features = ["full"] }
bytes = "1"
md-5 = "0.10"
bb8 = "0.7"
async-trait = "0.1"
rand = "0.8"
chrono = "0.4"
sha-1 = "0.10"
toml = "0.5"
serde = "1"
serde_derive = "1"
regex = "1"
num_cpus = "1"
once_cell = "1"
sqlparser = "0.14"
log = "0.4"
arc-swap = "1"
env_logger = "0.9"
parking_lot = "0.11"
hmac = "0.12"
sha2 = "0.10"
base64 = "0.13"
stringprep = "0.1"
tokio-rustls = "0.23"
rustls-pemfile = "1"
hyper = { version = "0.14", features = ["full"] }
phf = { version = "0.10", features = ["macros"] }
<<<<<<< HEAD
cadence = "0.29"
=======
exitcode = "1.1.2"
>>>>>>> 3bc4f935
<|MERGE_RESOLUTION|>--- conflicted
+++ resolved
@@ -33,8 +33,5 @@
 rustls-pemfile = "1"
 hyper = { version = "0.14", features = ["full"] }
 phf = { version = "0.10", features = ["macros"] }
-<<<<<<< HEAD
 cadence = "0.29"
-=======
-exitcode = "1.1.2"
->>>>>>> 3bc4f935
+exitcode = "1.1.2"