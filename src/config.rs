--- conflicted
+++ resolved
@@ -744,11 +744,8 @@
             server_lifetime: None,
             plugins: None,
             cleanup_server_connections: true,
-<<<<<<< HEAD
             inflight_query_cache: None,
-=======
             log_client_parameter_status_changes: false,
->>>>>>> 3255323b
         }
     }
 }
