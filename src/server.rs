--- conflicted
+++ resolved
@@ -965,18 +965,12 @@
 
                 // CommandComplete
                 'C' => {
-<<<<<<< HEAD
-                    match message.read_string() {
-                        Ok(command) => {
-=======
                     if self.in_copy_mode {
                         self.in_copy_mode = false;
                     }
 
-                    let mut command_tag = String::new();
-                    match message.reader().read_to_string(&mut command_tag) {
-                        Ok(_) => {
->>>>>>> 2a8f3653
+                    match message.read_string() {
+                        Ok(command) => {
                             // Non-exhaustive list of commands that are likely to change session variables/resources
                             // which can leak between clients. This is a best effort to block bad clients
                             // from poisoning a transaction-mode pool by setting inappropriate session variables
